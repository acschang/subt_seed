# Ubuntu 18.04 with nvidia-docker2 beta opengl support
FROM nvidia/opengl:1.0-glvnd-devel-ubuntu18.04

# Tools I find useful during development
RUN apt-get update -qq \
 && apt-get install -y -qq \
        build-essential \
        cmake \
        cppcheck \
        gdb \
        git \
        libbluetooth-dev \
        libcwiid-dev \
        libgoogle-glog-dev \
        libspnav-dev \
        libusb-dev \
        lsb-release \
        mercurial \
        python3-dbg \
        python3-empy \
        python3-numpy \
        python3-pip \
        python3-venv \
        ruby2.5 \
        ruby2.5-dev \
        software-properties-common \
        sudo \
        vim \
        wget \
        net-tools \
        iputils-ping \
 && apt-get clean -qq 

RUN export DEBIAN_FRONTEND=noninteractive \
 && apt-get update -qq \
 && apt-get install -y -qq \
    tzdata \
 && ln -fs /usr/share/zoneinfo/America/Los_Angeles /etc/localtime \
 && dpkg-reconfigure --frontend noninteractive tzdata \
 && apt-get clean -qq

# install ROS and required packages
RUN /bin/sh -c 'echo "deb [trusted=yes] http://packages.ros.org/ros/ubuntu $(lsb_release -sc) main" > /etc/apt/sources.list.d/ros-latest.list' \
 && apt-get update -qq \
 && apt-get install -y -qq \
    python-catkin-tools \
    python-rosinstall \
    ros-melodic-desktop \
    ros-melodic-joystick-drivers \
    ros-melodic-pointcloud-to-laserscan \
    ros-melodic-robot-localization \
    ros-melodic-spacenav-node \
    ros-melodic-tf2-sensor-msgs \
    ros-melodic-twist-mux \
    ros-melodic-rviz-imu-plugin \
    ros-melodic-rotors-control \
 && rosdep init \
 && apt-get clean -qq

# sdformat8-sdf conflicts with sdformat-sdf installed from gazebo
# so we need to workaround this using a force overwrite
# Do this before installing ign-gazebo
RUN /bin/sh -c 'echo "deb [trusted=yes] http://packages.osrfoundation.org/gazebo/ubuntu-stable `lsb_release -cs` main" > /etc/apt/sources.list.d/gazebo-stable.list' \
 && /bin/sh -c 'echo "deb http://packages.osrfoundation.org/gazebo/ubuntu-prerelease `lsb_release -cs` main" > /etc/apt/sources.list.d/gazebo-prerelease.list' \
 && /bin/sh -c 'wget http://packages.osrfoundation.org/gazebo.key -O - | apt-key add -' \
 && /bin/sh -c 'apt-key adv --keyserver hkp://keyserver.ubuntu.com:80 --recv-key C1CF6E31E6BADE8868B172B4F42ED6FBAB17C654'

# install ign-blueprint
RUN apt-get update -qq \
&&  apt-get install -y -qq \
    ignition-blueprint \
    ros-melodic-ros-ign \
 && apt-get clean -qq

# Add a user with the same user_id as the user outside the container
# Requires a docker build argument `user_id`
ARG user_id
ENV USERNAME developer
RUN useradd -U --uid ${user_id} -ms /bin/bash $USERNAME \
 && echo "$USERNAME:$USERNAME" | chpasswd \
 && adduser $USERNAME sudo \
 && echo "$USERNAME ALL=NOPASSWD: ALL" >> /etc/sudoers.d/$USERNAME

# Commands below run as the developer user
USER $USERNAME

# Make a couple folders for organizing docker volumes
RUN mkdir ~/workspaces ~/other

# When running a container start in the developer's home folder
WORKDIR /home/$USERNAME

RUN rosdep update

RUN mkdir -p subt_solution/src \
 && cd subt_solution/src \
 && hg clone https://bitbucket.org/osrf/subt -b urban_circuit \
<<<<<<< HEAD
 && hg clone https://bitbucket.org/osrf/subt_seed -b log_sensor_msgs
=======
 && hg clone https://bitbucket.org/osrf/subt_seed
>>>>>>> 588d66dd

WORKDIR /home/$USERNAME/subt_solution

# Install Rotors
# RUN wget https://s3.amazonaws.com/osrf-distributions/subt_robot_examples/releases/subt_robot_examples_latest.tgz
# RUN tar xvf subt_robot_examples_latest.tgz

RUN /bin/bash -c 'source /opt/ros/melodic/setup.bash && catkin_make install'

RUN /bin/sh -c 'echo ". /opt/ros/melodic/setup.bash" >> ~/.bashrc' \
 && /bin/sh -c 'echo ". ~/subt_solution/install/setup.sh" >> ~/.bashrc'

# Create a directory required by cloudsim
RUN mkdir -p /tmp/ign

# Copy entry point script, and set the entrypoint
COPY run_solution.bash ./
ENTRYPOINT ["./run_solution.bash"]

# Customize your image here.
# E.g.:
# ENV PATH="/opt/sublime_text:$PATH"<|MERGE_RESOLUTION|>--- conflicted
+++ resolved
@@ -54,6 +54,7 @@
     ros-melodic-twist-mux \
     ros-melodic-rviz-imu-plugin \
     ros-melodic-rotors-control \
+    ros-melodic-ros-type-introspection \
  && rosdep init \
  && apt-get clean -qq
 
@@ -95,11 +96,7 @@
 RUN mkdir -p subt_solution/src \
  && cd subt_solution/src \
  && hg clone https://bitbucket.org/osrf/subt -b urban_circuit \
-<<<<<<< HEAD
- && hg clone https://bitbucket.org/osrf/subt_seed -b log_sensor_msgs
-=======
  && hg clone https://bitbucket.org/osrf/subt_seed
->>>>>>> 588d66dd
 
 WORKDIR /home/$USERNAME/subt_solution
 
